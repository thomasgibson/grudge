--- conflicted
+++ resolved
@@ -38,24 +38,18 @@
 
 class EagerDGDiscretization(DGDiscretizationWithBoundaries):
     def interp(self, src, tgt, vec):
-<<<<<<< HEAD
+        from warnings import warn
+        warn("using 'interp' is deprecated, use 'project' instead.",
+                DeprecationWarning, stacklevel=2)
+
+        return self.project(src, tgt, vec)
+
+    def project(self, src, tgt, vec):
         if (isinstance(vec, np.ndarray)
                 and vec.dtype.char == "O"
                 and not isinstance(vec, DOFArray)):
             return obj_array_vectorize(
-                    lambda el: self.interp(src, tgt, el), vec)
-=======
-        from warnings import warn
-        warn("using 'interp' is deprecated, use 'project' instead.",
-+                DeprecationWarning, stacklevel=2)
-
-        return self.project(src, tgt, vec)
-
-    def project(self, src, tgt, vec):
-        if is_obj_array(vec):
-            return with_object_array_or_scalar(
                     lambda el: self.project(src, tgt, el), vec)
->>>>>>> 111ee46c
 
         return self.connection_from_dds(src, tgt)(vec)
 
